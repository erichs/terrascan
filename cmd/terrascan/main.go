/*
    Copyright (C) 2020 Accurics, Inc.

	Licensed under the Apache License, Version 2.0 (the "License");
    you may not use this file except in compliance with the License.
    You may obtain a copy of the License at

		http://www.apache.org/licenses/LICENSE-2.0

	Unless required by applicable law or agreed to in writing, software
    distributed under the License is distributed on an "AS IS" BASIS,
    WITHOUT WARRANTIES OR CONDITIONS OF ANY KIND, either express or implied.
    See the License for the specific language governing permissions and
    limitations under the License.
*/

package main

import (
	"flag"
	"fmt"
	"path/filepath"

	"github.com/mitchellh/go-homedir"

	"github.com/accurics/terrascan/pkg/cli"
	httpServer "github.com/accurics/terrascan/pkg/http-server"
	"github.com/accurics/terrascan/pkg/logging"
	"go.uber.org/zap"
)

const (
	// CmdArgServer server command
	CmdArgServer = "server"
	// CmdArgIacType iac command
	CmdArgIacType = "iac"
	// CmdArgIacVersion iac-version command
	CmdArgIacVersion = "iac-version"
	// CmdArgFilePath file path command
	CmdArgFilePath = "f"
	// CmdArgDirPath dir path command
	CmdArgDirPath = "d"
	// CmdArgPolicyPath policy path command
	CmdArgPolicyPath = "p"
	// CmdArgCloudType cloud type command
	CmdArgCloudType = "cloud"
	// CmdArgVersion version command
	CmdArgVersion = "version"
	// CmdArgLogLevel log-level command
	CmdArgLogLevel = "log-level"
	// CmdArgLogType log-type command
	CmdArgLogType = "log-type"
	// CmdArgConfigFile config command
	CmdArgConfigFile = "config"
	// SectionMode mode section
	SectionMode = "Mode"
	// SectionIac iac section
	SectionIac = "IaC (Infrastructure as Code)"
	// SectionCloud cloud section
	SectionCloud = "Cloud"
	// SectionLogging logging section
	SectionLogging = "Logging"
	// SectionMisc miscellaneous commands
	SectionMisc = "Miscellaneous"
	// TerrascanDataDir Terrascan data directory
	TerrascanDataDir = ".terrascan"
)

// UsageSections Usage sections
var UsageSections = []string{SectionCloud, SectionIac, SectionMode, SectionLogging, SectionMisc}

// UsageSectionMap Sets the section and print order for each command line arg
var UsageSectionMap = map[string][]string{
	SectionCloud:   {CmdArgCloudType},
	SectionIac:     {CmdArgDirPath, CmdArgFilePath, CmdArgIacType, CmdArgIacVersion, CmdArgPolicyPath},
	SectionLogging: {CmdArgLogLevel, CmdArgLogType},
	SectionMode:    {CmdArgServer},
	SectionMisc:    {CmdArgConfigFile, CmdArgVersion},
}

// Usage This overrides the default flags usage information
var Usage = func() {
	fmt.Printf(`
Terrascan

Scan IaC files for security violations

Usage

    terrascan -cloud [aws|azure|gcp] [options...]

Options
`)

	flagMap := make(map[string]*flag.Flag)
	flag.VisitAll(func(f *flag.Flag) {
		flagMap[f.Name] = f
	})

	for i := range UsageSections {
		fmt.Printf("\n%s\n", UsageSections[i])
		for _, arg := range UsageSectionMap[UsageSections[i]] {
			fmt.Printf("    -%-20s %s\n", flagMap[arg].Name, flagMap[arg].Usage)
		}
	}

	fmt.Printf(`
Examples

    Scan Terraform v12 IaC files for the AWS provider under directory /home/user/iac_folder
        terrascan -cloud aws -d /home/user/iac_folder

    Scan Terraform v12 IaC files for the GCP provider under directory /home/user/iac_folder using custom policies under /home/user/policies
        terrascan -cloud gcp -d /home/user/iac_folder -p /home/user/policies

    Launch the API server
        terrascan -server
`)

}

func main() {

	// get home directory for the default policy path
	homeDir, err := homedir.Dir()
	if err != nil {
		zap.S().Error("error obtaining home directory", zap.Error(err))
		return
	}
	homePolicyPath := filepath.Join(homeDir, TerrascanDataDir, "policies")
	// command line flags
	var (
		// server mode
		server = flag.Bool("server", false, "Run Terrascan in server mode")

		// IaC flags
		iacType     = flag.String("iac", "terraform", "IaC provider (supported values: terraform, default: terraform)")
		iacVersion  = flag.String("iac-version", "v12", "IaC version (supported values: 'v12' for Terraform, default: v12)")
		iacFilePath = flag.String("f", "", "IaC file path")
<<<<<<< HEAD
		iacDirPath  = flag.String("d", "./", "IaC directory path (default: current working directory)")
		policyPath  = flag.String("p", homePolicyPath, "Policy directory path")
=======
		iacDirPath  = flag.String("d", ".", "IaC directory path")
		policyPath  = flag.String("p", "", "Policy directory path")
>>>>>>> b6496eb8

		// cloud flags
		cloudType = flag.String("cloud", "", "Required. Cloud provider (supported values: aws, azure, gcp)")

		// logging flags
		logLevel = flag.String("log-level", "info", "Logging level (supported values: debug, info, warn, error, panic, fatal)")
		logType  = flag.String("log-type", "console", "Logging type (supported values: json, yaml, console, default: console)")

		// config file
<<<<<<< HEAD
		configFile = flag.String("config", "", "Configuration file path")

		// misc
		version = flag.String("version", "", "Print the Terrascan version")
=======
		configFile = flag.String("config", "", "config file path")

		// output type
		output = flag.String("output", "yaml", "output format (json, xml, yaml)")
>>>>>>> b6496eb8
	)
	// override usage
	flag.Usage = Usage

	flag.Parse()

	// if no flags are passed, print usage
	if flag.NFlag() < 1 {
		flag.Usage()
		return
	}

	// if server mode set, run terrascan as a server, else run it as CLI
	if *server {
		logging.Init(*logType, *logLevel)
		httpServer.Start()
	} else {
		logging.Init(*logType, *logLevel)
		zap.S().Debug("running terrascan in cli mode")
<<<<<<< HEAD
		cli.Run(*iacType, *iacVersion, *cloudType, *iacFilePath, *iacDirPath, *configFile, *policyPath, *version)
=======
		cli.Run(*iacType, *iacVersion, *cloudType, *iacFilePath, *iacDirPath, *configFile, *policyPath, *output)
>>>>>>> b6496eb8
	}
}<|MERGE_RESOLUTION|>--- conflicted
+++ resolved
@@ -137,13 +137,8 @@
 		iacType     = flag.String("iac", "terraform", "IaC provider (supported values: terraform, default: terraform)")
 		iacVersion  = flag.String("iac-version", "v12", "IaC version (supported values: 'v12' for Terraform, default: v12)")
 		iacFilePath = flag.String("f", "", "IaC file path")
-<<<<<<< HEAD
-		iacDirPath  = flag.String("d", "./", "IaC directory path (default: current working directory)")
+		iacDirPath  = flag.String("d", ".", "IaC directory path (default: current working directory)")
 		policyPath  = flag.String("p", homePolicyPath, "Policy directory path")
-=======
-		iacDirPath  = flag.String("d", ".", "IaC directory path")
-		policyPath  = flag.String("p", "", "Policy directory path")
->>>>>>> b6496eb8
 
 		// cloud flags
 		cloudType = flag.String("cloud", "", "Required. Cloud provider (supported values: aws, azure, gcp)")
@@ -153,17 +148,13 @@
 		logType  = flag.String("log-type", "console", "Logging type (supported values: json, yaml, console, default: console)")
 
 		// config file
-<<<<<<< HEAD
 		configFile = flag.String("config", "", "Configuration file path")
 
 		// misc
 		version = flag.String("version", "", "Print the Terrascan version")
-=======
-		configFile = flag.String("config", "", "config file path")
 
 		// output type
-		output = flag.String("output", "yaml", "output format (json, xml, yaml)")
->>>>>>> b6496eb8
+    output = flag.String("output", "yaml", "Output format (supported values: json, xml, yaml, console)")
 	)
 	// override usage
 	flag.Usage = Usage
@@ -183,10 +174,6 @@
 	} else {
 		logging.Init(*logType, *logLevel)
 		zap.S().Debug("running terrascan in cli mode")
-<<<<<<< HEAD
-		cli.Run(*iacType, *iacVersion, *cloudType, *iacFilePath, *iacDirPath, *configFile, *policyPath, *version)
-=======
-		cli.Run(*iacType, *iacVersion, *cloudType, *iacFilePath, *iacDirPath, *configFile, *policyPath, *output)
->>>>>>> b6496eb8
+		cli.Run(*iacType, *iacVersion, *cloudType, *iacFilePath, *iacDirPath, *configFile, *policyPath, *output, *version)
 	}
 }