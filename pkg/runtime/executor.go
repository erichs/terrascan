--- conflicted
+++ resolved
@@ -17,12 +17,6 @@
 package runtime
 
 import (
-<<<<<<< HEAD
-	"github.com/accurics/terrascan/pkg/policy"
-	opa "github.com/accurics/terrascan/pkg/policy/opa"
-
-=======
->>>>>>> 0a087d2a
 	"go.uber.org/zap"
 
 	iacProvider "github.com/accurics/terrascan/pkg/iac-providers"
@@ -33,22 +27,6 @@
 
 // Executor object
 type Executor struct {
-<<<<<<< HEAD
-	filePath      string
-	dirPath       string
-	policyPath    string
-	cloudType     string
-	iacType       string
-	iacVersion    string
-	iacProvider   iacProvider.IacProvider
-	cloudProvider cloudProvider.CloudProvider
-	//	policyEngine  []policy.Engine
-	//	policyEngine
-}
-
-// NewExecutor creates a runtime object
-func NewExecutor(iacType, iacVersion, cloudType, filePath, dirPath, policyPath string) (e *Executor, err error) {
-=======
 	filePath    string
 	dirPath     string
 	policyPath  string
@@ -62,7 +40,6 @@
 
 // NewExecutor creates a runtime object
 func NewExecutor(iacType, iacVersion, cloudType, filePath, dirPath, configFile, policyPath string) (e *Executor, err error) {
->>>>>>> 0a087d2a
 	e = &Executor{
 		filePath:   filePath,
 		dirPath:    dirPath,
@@ -133,22 +110,21 @@
 		engine.Evaluate(&normalized)
 	}
 
-<<<<<<< HEAD
 	// create a new policy engine based on IaC type
 	if e.iacType == "terraform" {
 		var engine policy.Engine = &opa.Engine{}
 
 		err = engine.Initialize(e.policyPath)
 		if err != nil {
-			return err
+			return normalized, err
 		}
 
 		engine.Evaluate(&normalized)
-=======
+	}
+
 	// send notifications, if configured
 	if err = e.SendNotifications(normalized); err != nil {
 		return normalized, err
->>>>>>> 0a087d2a
 	}
 
 	// successful
