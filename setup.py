#!/usr/bin/env python
# -*- coding: utf-8 -*-

"""The setup script."""

from setuptools import setup, find_packages

with open('README.rst') as readme_file:
    readme = readme_file.read()

with open('HISTORY.rst') as history_file:
    history = history_file.read()

requirements = [
    'terraform-validate==3.1.16',
]

setup(
    name='terrascan',
<<<<<<< HEAD
    version='0.1.2',
=======
    version='2.1.7',
>>>>>>> 8f67cd9c
    description="Best practices tests for terraform",
    long_description=readme,
    author="Cesar Rodriguez",
    author_email='therasec@gmail.com',
    url='https://github.com/cesar-rodriguez/terrascan',
    download_url='https://github.com/cesar-rodriguez/terrascan' +
    '/archive/v0.1.2.tar.gz',
    packages=find_packages(where='.'),
    entry_points={
        'console_scripts': [
            'terrascan = terrascan.terrascan:main'
        ]
    },
    include_package_data=True,
    install_requires=requirements,
    license="GNU General Public License v3",
    zip_safe=False,
    keywords='terrascan',
    classifiers=[
        'Development Status :: 2 - Pre-Alpha',
        'Intended Audience :: Developers',
        'License :: OSI Approved :: GNU General Public License v3 (GPLv3)',
        'Natural Language :: English',
        'Programming Language :: Python :: 3.6',
        'Programming Language :: Python :: 3.7',
        'Programming Language :: Python :: 3.8',
    ],
    test_suite='tests',
    tests_require=requirements,
    setup_requires=requirements,
)<|MERGE_RESOLUTION|>--- conflicted
+++ resolved
@@ -17,11 +17,7 @@
 
 setup(
     name='terrascan',
-<<<<<<< HEAD
     version='0.1.2',
-=======
-    version='2.1.7',
->>>>>>> 8f67cd9c
     description="Best practices tests for terraform",
     long_description=readme,
     author="Cesar Rodriguez",
